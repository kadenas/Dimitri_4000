import socket
import uuid
import time
import logging
import ipaddress

from socket_handler import (
    open_udp_socket,
    open_tcp_socket,
    udp_send,
    udp_receive,
    tcp_send,
    tcp_receive,
)
from logging_conf import setup_logging


setup_logging()
logger = logging.getLogger(__name__)


def detect_src_ip(dst_host, dst_port):
    """Detect the outgoing source IP for the given destination."""
    s = socket.socket(socket.AF_INET, socket.SOCK_DGRAM)
    try:
        s.connect((dst_host, dst_port))
        return s.getsockname()[0]
    except OSError:
        return "0.0.0.0"
    finally:
        s.close()


class SIPManager:
    """Utility to build and send simple SIP requests."""

    def __init__(
        self,
        remote_ip,
        remote_port=5060,
        protocol="UDP",
        interval=60,
        timeout=2,
        retries=3,
        src_ip="0.0.0.0",
        src_port=0,
        user="dimitri",
    ):
        ipaddress.ip_address(remote_ip)
        self.remote_ip = remote_ip
        self.remote_port = remote_port
        self.protocol = protocol.upper()
        self.interval = interval
        self.timeout = timeout
        self.retries = retries
        self.src_ip = src_ip or "0.0.0.0"
        self.src_port = src_port
        self.user = user
        self.stats = {
            "OPTIONS": {"sent": 0, "ok": 0, "timeout": 0, "latencies": []},
            "INVITE": {"sent": 0, "ok": 0, "timeout": 0, "latencies": []},
        }
        if self.src_ip in ("0.0.0.0", ""):
            self.src_ip = detect_src_ip(self.remote_ip, self.remote_port)

    def _new_call(self):
        call_id = str(uuid.uuid4())
        branch = "z9hG4bK" + call_id.replace("-", "")
        return call_id, branch

<<<<<<< HEAD
    def build_options(self, src_ip=None, src_port=0, cseq=1):
=======
    def build_options(self, src_ip=None):
>>>>>>> ff211ea4
        src_ip = src_ip or self.src_ip
        call_id, branch = self._new_call()
        msg = (
            f"OPTIONS sip:{self.remote_ip} SIP/2.0\r\n"
<<<<<<< HEAD
            f"Via: SIP/2.0/UDP {src_ip}:{src_port};branch={branch};rport\r\n"
=======
            f"Via: SIP/2.0/UDP {src_ip}:0;branch={branch};rport\r\n"
>>>>>>> ff211ea4
            "Max-Forwards: 70\r\n"
            f"From: <sip:{self.user}@{src_ip}>;tag={self.user}\r\n"
            f"To: <sip:{self.remote_ip}>\r\n"
            f"Call-ID: {call_id}\r\n"
<<<<<<< HEAD
            f"CSeq: {cseq} OPTIONS\r\n"
=======
            "CSeq: 1 OPTIONS\r\n"
>>>>>>> ff211ea4
            f"Contact: <sip:{self.user}@{src_ip}>\r\n"
            "User-Agent: Dimitri-4000/0.1\r\n"
            "Allow: INVITE, ACK, CANCEL, OPTIONS, BYE\r\n"
            "Accept: application/sdp\r\n"
            "Content-Length: 0\r\n\r\n"
        )
        return msg

<<<<<<< HEAD
    def send_options(self, cseq=1):
        if self.protocol != "UDP":
            raise NotImplementedError("TCP no implementado")
        sock = socket.socket(socket.AF_INET, socket.SOCK_DGRAM)
        bind_ip = self.src_ip if self.src_ip not in ("0.0.0.0", "") else "0.0.0.0"
        start = time.time()
        try:
            if self.timeout is not None:
                sock.settimeout(self.timeout)
            sock.bind((bind_ip, 0))
            sock.connect((self.remote_ip, self.remote_port))
            local_ip, local_port = sock.getsockname()
            msg = self.build_options(local_ip, local_port, cseq).encode()
            logger.info(
                "Enviando OPTIONS (CSeq=%s) a %s:%s sent-by=%s:%s",
                cseq,
                self.remote_ip,
                self.remote_port,
                local_ip,
                local_port,
            )
            sock.send(msg)
            data = sock.recv(2048)
=======
    def send_options(self):
        if self.protocol != "UDP":
            raise NotImplementedError("TCP no implementado")
        msg = self.build_options().encode()
        start = time.time()
        try:
            with open_udp_socket(
                self.remote_ip,
                self.remote_port,
                local_port=0,
                timeout=self.timeout,
            ) as (sock, raddr):
                udp_send(sock, msg, raddr)
                data, _ = udp_receive(sock)
>>>>>>> ff211ea4
            rtt = (time.time() - start) * 1000
            text = data.decode(errors="ignore")
            first = text.splitlines()[0] if text else ""
            parts = first.split(" ", 2)
            status = int(parts[1]) if len(parts) > 1 and parts[1].isdigit() else None
            reason = parts[2] if len(parts) > 2 else ""
            return status, reason, rtt, text
        except (socket.timeout, OSError):
            rtt = (time.time() - start) * 1000
            return None, "", rtt, ""
<<<<<<< HEAD
        finally:
            sock.close()
=======
>>>>>>> ff211ea4

    def build_invite(self, headers=None):
        """Build an INVITE request.

        Parameters
        ----------
        headers : dict or str, optional
            Custom headers to include or override. When a string is provided it
            should contain ``Header: value`` lines separated by newlines.

        Returns
        -------
        str
            Complete SIP INVITE message.

        Raises
        ------
        ValueError
            If any mandatory header is missing.
        """
        call_id, branch = self._new_call()
        base_headers = {
            "Via": f"SIP/2.0/{self.protocol} {self.src_ip}:{self.src_port};branch={branch}",
            "Max-Forwards": "70",
            "From": f"<sip:{self.user}@{self.src_ip}>;tag={self.user}",
            "To": f"<sip:{self.remote_ip}>",
            "Call-ID": call_id,
            "CSeq": "1 INVITE",
            "Contact": f"<sip:{self.user}@{self.src_ip}:{self.src_port}>",
            "Content-Type": "application/sdp",
            "Content-Length": "0",
        }

        custom = {}
        if headers:
            if isinstance(headers, str):
                lines = [line.strip() for line in headers.splitlines() if line.strip()]
                for line in lines:
                    if ":" in line:
                        k, v = line.split(":", 1)
                        custom[k.strip()] = v.strip()
            elif isinstance(headers, dict):
                custom = {k.strip(): v for k, v in headers.items()}

        # Override defaults and add any additional headers
        base_headers.update(custom)

        mandatory = [
            "Via",
            "From",
            "To",
            "Call-ID",
            "CSeq",
            "Max-Forwards",
            "Contact",
            "Content-Length",
        ]
        for hdr in mandatory:
            if not base_headers.get(hdr):
                raise ValueError(f"Missing mandatory header: {hdr}")

        start_line = f"INVITE sip:{self.remote_ip} SIP/2.0\r\n"
        header_lines = "".join(f"{k}: {v}\r\n" for k, v in base_headers.items())
        return start_line + header_lines + "\r\n"

    def send_request(self, method="OPTIONS", repeat=1, headers=None, retries=None):
        """Send a SIP request and parse the response.

        Parameters
        ----------
        method : str
            Method to send ("OPTIONS" or "INVITE").
        repeat : int or None
            Number of times to send the request. ``None`` sends forever.
        headers : dict or str, optional
            Additional headers for INVITE requests. Can override default
            headers when provided.
        retries : int or None
            Number of times to retry on timeout or network error for each
            request. ``None`` uses the value configured on the instance.

        Returns
        -------
        tuple
            A tuple ``(response, latency)`` where ``response`` is a dict with
            parsed information or ``None`` on timeout, and ``latency`` is the
            elapsed time in seconds for the last request.
        """
        method = method.upper()
        builder = self.build_options if method == "OPTIONS" else lambda: self.build_invite(headers)
        last_response = None
        count = repeat
        retries = self.retries if retries is None else retries
        while True:
            msg = builder().encode()
            logger.info("Enviando %s a %s:%s", method, self.remote_ip, self.remote_port)
            logger.debug("Mensaje enviado: %s", msg.decode(errors="ignore"))
            attempt = 0
            data = b""
            addr = (self.remote_ip, self.remote_port)
            while attempt <= retries:
                start = time.time()
                try:
                    if self.protocol == "TCP":
                        with open_tcp_socket(
                            self.remote_ip,
                            self.remote_port,
                            local_port=self.src_port,
                            timeout=self.timeout,
                        ) as sock:
                            tcp_send(sock, msg)
                            data = tcp_receive(sock)
                            addr = sock.getpeername()
                    else:
                        with open_udp_socket(
                            self.remote_ip,
                            self.remote_port,
                            local_port=self.src_port,
                            timeout=self.timeout,
                        ) as (sock, raddr):
                            udp_send(sock, msg, raddr)
                            data, addr = udp_receive(sock)
                    break
                except socket.timeout:
                    attempt += 1
                    logger.error(
                        "Timeout esperando respuesta %s de %s:%s (intento %s/%s)",
                        self.protocol,
                        self.remote_ip,
                        self.remote_port,
                        attempt,
                        retries + 1,
                    )
                except OSError as exc:
                    attempt += 1
                    logger.error(
                        "Error de red %s en intento %s/%s: %s",
                        self.protocol,
                        attempt,
                        retries + 1,
                        exc,
                    )
            latency = time.time() - start
            stats = self.stats[method]
            stats["sent"] += 1
            stats["latencies"].append(latency)
            if data:
                text = data.decode(errors="ignore")
                first_line = text.splitlines()[0] if text else ""
                parts = first_line.split(" ", 2)
                status = int(parts[1]) if len(parts) > 1 and parts[1].isdigit() else None
                reason = parts[2] if len(parts) > 2 else ""
                last_response = {"status": status, "reason": reason, "raw": text, "from": addr}
                if status == 200:
                    stats["ok"] += 1
            else:
                last_response = None
                stats["timeout"] += 1

            if count is None:
                time.sleep(self.interval)
                continue
            count -= 1
            if count <= 0:
                break
            time.sleep(self.interval)
        return last_response, latency

    def get_stats(self, method):
        method = method.upper()
        stats = self.stats.get(method, {})
        sent = stats.get("sent", 0)
        ok = stats.get("ok", 0)
        timeout = stats.get("timeout", 0)
        success_rate = ok / sent if sent else 0.0
        latencies = stats.get("latencies", [])
        avg_latency = sum(latencies) / len(latencies) if latencies else 0.0
        return {
            "sent": sent,
            "ok": ok,
            "timeout": timeout,
            "success_rate": success_rate,
            "avg_latency": avg_latency,
        }<|MERGE_RESOLUTION|>--- conflicted
+++ resolved
@@ -1,340 +1,86 @@
+import logging
 import socket
+import time
 import uuid
-import time
-import logging
-import ipaddress
 
-from socket_handler import (
-    open_udp_socket,
-    open_tcp_socket,
-    udp_send,
-    udp_receive,
-    tcp_send,
-    tcp_receive,
-)
-from logging_conf import setup_logging
+logger = logging.getLogger("socket_handler")
 
 
-setup_logging()
-logger = logging.getLogger(__name__)
+def _status_from_response(data: bytes):
+    """Devuelve (codigo, razon) a partir de la primera línea SIP."""
+    try:
+        line0 = data.decode(errors="ignore").splitlines()[0]
+        parts = line0.split(" ", 2)
+        code = int(parts[1]) if len(parts) > 1 and parts[1].isdigit() else None
+        reason = parts[2] if len(parts) > 2 else ""
+        return code, reason
+    except Exception:
+        return None, ""
 
 
-def detect_src_ip(dst_host, dst_port):
-    """Detect the outgoing source IP for the given destination."""
-    s = socket.socket(socket.AF_INET, socket.SOCK_DGRAM)
-    try:
-        s.connect((dst_host, dst_port))
-        return s.getsockname()[0]
-    except OSError:
-        return "0.0.0.0"
-    finally:
-        s.close()
+def _build_options(dst_host: str, local_ip: str, local_port: int, user: str, cseq: int) -> bytes:
+    call_id = str(uuid.uuid4())
+    branch = "z9hG4bK" + call_id.replace("-", "")
+    sent_by = f"{local_ip}:{local_port}"  # SIEMPRE con puerto real
+    msg = (
+        f"OPTIONS sip:{dst_host} SIP/2.0\r\n"
+        f"Via: SIP/2.0/UDP {sent_by};branch={branch};rport\r\n"
+        f"Max-Forwards: 70\r\n"
+        f"From: <sip:{user}@{local_ip}>;tag={user}\r\n"
+        f"To: <sip:{dst_host}>\r\n"
+        f"Call-ID: {call_id}\r\n"
+        f"CSeq: {cseq} OPTIONS\r\n"
+        f"Contact: <sip:{user}@{local_ip}>\r\n"
+        f"User-Agent: Dimitri-4000/0.1\r\n"
+        f"Allow: INVITE, ACK, CANCEL, OPTIONS, BYE\r\n"
+        f"Accept: application/sdp\r\n"
+        f"Content-Length: 0\r\n\r\n"
+    )
+    return msg.encode()
 
 
 class SIPManager:
-    """Utility to build and send simple SIP requests."""
+    def __init__(self, protocol: str = "udp"):
+        self.protocol = protocol
 
-    def __init__(
+    def _open_connected_udp(self, dst_host: str, dst_port: int, bind_ip: str | None):
+        s = socket.socket(socket.AF_INET, socket.SOCK_DGRAM)
+        # Bindea a IP local (si se indica) o 0.0.0.0 con puerto efímero
+        s.bind(((bind_ip or "0.0.0.0"), 0))
+        # Conecta para fijar local_ip:local_port reales
+        s.connect((dst_host, dst_port))
+        local_ip, local_port = s.getsockname()
+        return s, local_ip, local_port
+
+    def send_request(
         self,
-        remote_ip,
-        remote_port=5060,
-        protocol="UDP",
-        interval=60,
-        timeout=2,
-        retries=3,
-        src_ip="0.0.0.0",
-        src_port=0,
-        user="dimitri",
+        dst_host: str,
+        dst_port: int = 5060,
+        timeout: float = 2.0,
+        bind_ip: str | None = None,
+        cseq: int = 1,
+        user: str = "dimitri",
     ):
-        ipaddress.ip_address(remote_ip)
-        self.remote_ip = remote_ip
-        self.remote_port = remote_port
-        self.protocol = protocol.upper()
-        self.interval = interval
-        self.timeout = timeout
-        self.retries = retries
-        self.src_ip = src_ip or "0.0.0.0"
-        self.src_port = src_port
-        self.user = user
-        self.stats = {
-            "OPTIONS": {"sent": 0, "ok": 0, "timeout": 0, "latencies": []},
-            "INVITE": {"sent": 0, "ok": 0, "timeout": 0, "latencies": []},
-        }
-        if self.src_ip in ("0.0.0.0", ""):
-            self.src_ip = detect_src_ip(self.remote_ip, self.remote_port)
+        if self.protocol != "udp":
+            raise NotImplementedError("Solo UDP por ahora.")
 
-    def _new_call(self):
-        call_id = str(uuid.uuid4())
-        branch = "z9hG4bK" + call_id.replace("-", "")
-        return call_id, branch
+        s, local_ip, local_port = self._open_connected_udp(dst_host, dst_port, bind_ip)
+        s.settimeout(timeout)
 
-<<<<<<< HEAD
-    def build_options(self, src_ip=None, src_port=0, cseq=1):
-=======
-    def build_options(self, src_ip=None):
->>>>>>> ff211ea4
-        src_ip = src_ip or self.src_ip
-        call_id, branch = self._new_call()
-        msg = (
-            f"OPTIONS sip:{self.remote_ip} SIP/2.0\r\n"
-<<<<<<< HEAD
-            f"Via: SIP/2.0/UDP {src_ip}:{src_port};branch={branch};rport\r\n"
-=======
-            f"Via: SIP/2.0/UDP {src_ip}:0;branch={branch};rport\r\n"
->>>>>>> ff211ea4
-            "Max-Forwards: 70\r\n"
-            f"From: <sip:{self.user}@{src_ip}>;tag={self.user}\r\n"
-            f"To: <sip:{self.remote_ip}>\r\n"
-            f"Call-ID: {call_id}\r\n"
-<<<<<<< HEAD
-            f"CSeq: {cseq} OPTIONS\r\n"
-=======
-            "CSeq: 1 OPTIONS\r\n"
->>>>>>> ff211ea4
-            f"Contact: <sip:{self.user}@{src_ip}>\r\n"
-            "User-Agent: Dimitri-4000/0.1\r\n"
-            "Allow: INVITE, ACK, CANCEL, OPTIONS, BYE\r\n"
-            "Accept: application/sdp\r\n"
-            "Content-Length: 0\r\n\r\n"
-        )
-        return msg
+        payload = _build_options(dst_host, local_ip, local_port, user, cseq)
 
-<<<<<<< HEAD
-    def send_options(self, cseq=1):
-        if self.protocol != "UDP":
-            raise NotImplementedError("TCP no implementado")
-        sock = socket.socket(socket.AF_INET, socket.SOCK_DGRAM)
-        bind_ip = self.src_ip if self.src_ip not in ("0.0.0.0", "") else "0.0.0.0"
-        start = time.time()
+        t0 = time.time()
+        logger.info(f"Abriendo socket UDP a {dst_host}:{dst_port}")
+        s.send(payload)
+        logger.info(f"UDP enviado a {dst_host}:{dst_port} sent-by={local_ip}:{local_port}")
         try:
-            if self.timeout is not None:
-                sock.settimeout(self.timeout)
-            sock.bind((bind_ip, 0))
-            sock.connect((self.remote_ip, self.remote_port))
-            local_ip, local_port = sock.getsockname()
-            msg = self.build_options(local_ip, local_port, cseq).encode()
-            logger.info(
-                "Enviando OPTIONS (CSeq=%s) a %s:%s sent-by=%s:%s",
-                cseq,
-                self.remote_ip,
-                self.remote_port,
-                local_ip,
-                local_port,
-            )
-            sock.send(msg)
-            data = sock.recv(2048)
-=======
-    def send_options(self):
-        if self.protocol != "UDP":
-            raise NotImplementedError("TCP no implementado")
-        msg = self.build_options().encode()
-        start = time.time()
-        try:
-            with open_udp_socket(
-                self.remote_ip,
-                self.remote_port,
-                local_port=0,
-                timeout=self.timeout,
-            ) as (sock, raddr):
-                udp_send(sock, msg, raddr)
-                data, _ = udp_receive(sock)
->>>>>>> ff211ea4
-            rtt = (time.time() - start) * 1000
-            text = data.decode(errors="ignore")
-            first = text.splitlines()[0] if text else ""
-            parts = first.split(" ", 2)
-            status = int(parts[1]) if len(parts) > 1 and parts[1].isdigit() else None
-            reason = parts[2] if len(parts) > 2 else ""
-            return status, reason, rtt, text
-        except (socket.timeout, OSError):
-            rtt = (time.time() - start) * 1000
-            return None, "", rtt, ""
-<<<<<<< HEAD
+            data = s.recv(2048)
+            rtt_ms = int((time.time() - t0) * 1000)
+            logger.info(f"UDP recibido de {dst_host}:{dst_port}")
+            code, reason = _status_from_response(data)
+            return code, reason, rtt_ms
+        except socket.timeout:
+            return None, None, None
         finally:
-            sock.close()
-=======
->>>>>>> ff211ea4
-
-    def build_invite(self, headers=None):
-        """Build an INVITE request.
-
-        Parameters
-        ----------
-        headers : dict or str, optional
-            Custom headers to include or override. When a string is provided it
-            should contain ``Header: value`` lines separated by newlines.
-
-        Returns
-        -------
-        str
-            Complete SIP INVITE message.
-
-        Raises
-        ------
-        ValueError
-            If any mandatory header is missing.
-        """
-        call_id, branch = self._new_call()
-        base_headers = {
-            "Via": f"SIP/2.0/{self.protocol} {self.src_ip}:{self.src_port};branch={branch}",
-            "Max-Forwards": "70",
-            "From": f"<sip:{self.user}@{self.src_ip}>;tag={self.user}",
-            "To": f"<sip:{self.remote_ip}>",
-            "Call-ID": call_id,
-            "CSeq": "1 INVITE",
-            "Contact": f"<sip:{self.user}@{self.src_ip}:{self.src_port}>",
-            "Content-Type": "application/sdp",
-            "Content-Length": "0",
-        }
-
-        custom = {}
-        if headers:
-            if isinstance(headers, str):
-                lines = [line.strip() for line in headers.splitlines() if line.strip()]
-                for line in lines:
-                    if ":" in line:
-                        k, v = line.split(":", 1)
-                        custom[k.strip()] = v.strip()
-            elif isinstance(headers, dict):
-                custom = {k.strip(): v for k, v in headers.items()}
-
-        # Override defaults and add any additional headers
-        base_headers.update(custom)
-
-        mandatory = [
-            "Via",
-            "From",
-            "To",
-            "Call-ID",
-            "CSeq",
-            "Max-Forwards",
-            "Contact",
-            "Content-Length",
-        ]
-        for hdr in mandatory:
-            if not base_headers.get(hdr):
-                raise ValueError(f"Missing mandatory header: {hdr}")
-
-        start_line = f"INVITE sip:{self.remote_ip} SIP/2.0\r\n"
-        header_lines = "".join(f"{k}: {v}\r\n" for k, v in base_headers.items())
-        return start_line + header_lines + "\r\n"
-
-    def send_request(self, method="OPTIONS", repeat=1, headers=None, retries=None):
-        """Send a SIP request and parse the response.
-
-        Parameters
-        ----------
-        method : str
-            Method to send ("OPTIONS" or "INVITE").
-        repeat : int or None
-            Number of times to send the request. ``None`` sends forever.
-        headers : dict or str, optional
-            Additional headers for INVITE requests. Can override default
-            headers when provided.
-        retries : int or None
-            Number of times to retry on timeout or network error for each
-            request. ``None`` uses the value configured on the instance.
-
-        Returns
-        -------
-        tuple
-            A tuple ``(response, latency)`` where ``response`` is a dict with
-            parsed information or ``None`` on timeout, and ``latency`` is the
-            elapsed time in seconds for the last request.
-        """
-        method = method.upper()
-        builder = self.build_options if method == "OPTIONS" else lambda: self.build_invite(headers)
-        last_response = None
-        count = repeat
-        retries = self.retries if retries is None else retries
-        while True:
-            msg = builder().encode()
-            logger.info("Enviando %s a %s:%s", method, self.remote_ip, self.remote_port)
-            logger.debug("Mensaje enviado: %s", msg.decode(errors="ignore"))
-            attempt = 0
-            data = b""
-            addr = (self.remote_ip, self.remote_port)
-            while attempt <= retries:
-                start = time.time()
-                try:
-                    if self.protocol == "TCP":
-                        with open_tcp_socket(
-                            self.remote_ip,
-                            self.remote_port,
-                            local_port=self.src_port,
-                            timeout=self.timeout,
-                        ) as sock:
-                            tcp_send(sock, msg)
-                            data = tcp_receive(sock)
-                            addr = sock.getpeername()
-                    else:
-                        with open_udp_socket(
-                            self.remote_ip,
-                            self.remote_port,
-                            local_port=self.src_port,
-                            timeout=self.timeout,
-                        ) as (sock, raddr):
-                            udp_send(sock, msg, raddr)
-                            data, addr = udp_receive(sock)
-                    break
-                except socket.timeout:
-                    attempt += 1
-                    logger.error(
-                        "Timeout esperando respuesta %s de %s:%s (intento %s/%s)",
-                        self.protocol,
-                        self.remote_ip,
-                        self.remote_port,
-                        attempt,
-                        retries + 1,
-                    )
-                except OSError as exc:
-                    attempt += 1
-                    logger.error(
-                        "Error de red %s en intento %s/%s: %s",
-                        self.protocol,
-                        attempt,
-                        retries + 1,
-                        exc,
-                    )
-            latency = time.time() - start
-            stats = self.stats[method]
-            stats["sent"] += 1
-            stats["latencies"].append(latency)
-            if data:
-                text = data.decode(errors="ignore")
-                first_line = text.splitlines()[0] if text else ""
-                parts = first_line.split(" ", 2)
-                status = int(parts[1]) if len(parts) > 1 and parts[1].isdigit() else None
-                reason = parts[2] if len(parts) > 2 else ""
-                last_response = {"status": status, "reason": reason, "raw": text, "from": addr}
-                if status == 200:
-                    stats["ok"] += 1
-            else:
-                last_response = None
-                stats["timeout"] += 1
-
-            if count is None:
-                time.sleep(self.interval)
-                continue
-            count -= 1
-            if count <= 0:
-                break
-            time.sleep(self.interval)
-        return last_response, latency
-
-    def get_stats(self, method):
-        method = method.upper()
-        stats = self.stats.get(method, {})
-        sent = stats.get("sent", 0)
-        ok = stats.get("ok", 0)
-        timeout = stats.get("timeout", 0)
-        success_rate = ok / sent if sent else 0.0
-        latencies = stats.get("latencies", [])
-        avg_latency = sum(latencies) / len(latencies) if latencies else 0.0
-        return {
-            "sent": sent,
-            "ok": ok,
-            "timeout": timeout,
-            "success_rate": success_rate,
-            "avg_latency": avg_latency,
-        }+            logger.info("Socket UDP cerrado")
+            s.close()