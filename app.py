--- conflicted
+++ resolved
@@ -1,8 +1,5 @@
-import sys
-from sip_manager import SIPManager
+import socket, sys, uuid, time
 
-
-<<<<<<< HEAD
 def build_options(dst_host, dst_port, src_host="127.0.0.1", user="dimitri"):
     call_id = str(uuid.uuid4())
     branch = "z9hG4bK" + call_id.replace("-", "")
@@ -76,26 +73,5 @@
     ok, latency, addr, data = send_options(host, port)
     if ok:
         print("Respuesta de", addr, "\n", data)
-=======
-if __name__ == "__main__":
-    host = sys.argv[1] if len(sys.argv) > 1 else "127.0.0.1"
-    port = int(sys.argv[2]) if len(sys.argv) > 2 else 5060
-    protocol = sys.argv[3] if len(sys.argv) > 3 else "UDP"
-    interval = float(sys.argv[4]) if len(sys.argv) > 4 else 60
-    timeout = float(sys.argv[5]) if len(sys.argv) > 5 else 2
-
-    manager = SIPManager(
-        remote_ip=host,
-        remote_port=port,
-        protocol=protocol,
-        interval=interval,
-        timeout=timeout,
-    )
-
-    response = manager.send_request("OPTIONS")
-    if response:
-        print("Respuesta de", response["from"])
-        print(response["raw"])
->>>>>>> d60811e8
     else:
         print("Timeout esperando respuesta")