
import argparse
import csv
import os
import socket
import sys
import time
import uuid
<<<<<<< HEAD
from datetime import UTC, datetime
=======
from datetime import datetime
>>>>>>> ff211ea4

from logging_conf import setup_logging
from config import load_config
from sip_manager import SIPManager


logger = setup_logging()


def build_options(dst_host, dst_port, src_host="127.0.0.1", user="dimitri"):
    call_id = str(uuid.uuid4())
    branch = "z9hG4bK" + call_id.replace("-", "")
    msg = (
        f"OPTIONS sip:{dst_host} SIP/2.0\r\n"
        f"Via: SIP/2.0/UDP {src_host}:5060;branch={branch}\r\n"
        f"Max-Forwards: 70\r\n"
        f"From: <sip:{user}@{src_host}>;tag={user}\r\n"
        f"To: <sip:{dst_host}>\r\n"
        f"Call-ID: {call_id}\r\n"
        f"CSeq: 1 OPTIONS\r\n"
        f"Contact: <sip:{user}@{src_host}:5060>\r\n"
        f"Content-Length: 0\r\n\r\n"
    )
    return msg.encode()


def send_options(dst_host, dst_port=5060, timeout=2):
    s = socket.socket(socket.AF_INET, socket.SOCK_DGRAM)
    s.settimeout(timeout)
    s.bind(("0.0.0.0", 5060))
    start = time.time()
    msg = build_options(dst_host, dst_port)
    logger.info("Enviando OPTIONS a %s:%s", dst_host, dst_port)
    logger.debug("Mensaje enviado: %s", msg.decode(errors="ignore"))
    s.sendto(msg, (dst_host, dst_port))
    try:
        data, addr = s.recvfrom(2048)
        latency = time.time() - start
        logger.info("Respuesta de %s:%s", addr[0], addr[1])
        logger.debug("Mensaje recibido: %s", data.decode(errors="ignore"))
        return True, latency, addr, data.decode(errors="ignore")
    except socket.timeout:
        latency = time.time() - start
        logger.error("Timeout esperando respuesta de %s:%s", dst_host, dst_port)
        return False, latency, None, ""
    except OSError as exc:
        latency = time.time() - start
        logger.error("Error de red enviando OPTIONS: %s", exc)
        return False, latency, None, ""
    finally:
        s.close()


def build_invite(dst_host, dst_port, src_host="127.0.0.1", user="dimitri", headers=""):
    if headers and not headers.endswith("\r\n"):
        headers += "\r\n"
    call_id = str(uuid.uuid4())
    branch = "z9hG4bK" + call_id.replace("-", "")
    msg = (
        f"INVITE sip:{dst_host} SIP/2.0\r\n"
        f"Via: SIP/2.0/UDP {src_host}:5060;branch={branch}\r\n"
        f"Max-Forwards: 70\r\n"
        f"From: <sip:{user}@{src_host}>;tag={user}\r\n"
        f"To: <sip:{dst_host}>\r\n"
        f"Call-ID: {call_id}\r\n"
        f"CSeq: 1 INVITE\r\n"
        f"{headers}"
        f"Contact: <sip:{user}@{src_host}:5060>\r\n"
        f"Content-Length: 0\r\n\r\n"
    )
    return msg.encode()


def send_invite(dst_host, dst_port=5060, timeout=2, headers=""):
    s = socket.socket(socket.AF_INET, socket.SOCK_DGRAM)
    s.settimeout(timeout)
    s.bind(("0.0.0.0", 5060))
    start = time.time()
    msg = build_invite(dst_host, dst_port, headers=headers)
    logger.info("Enviando INVITE a %s:%s", dst_host, dst_port)
    logger.debug("Mensaje enviado: %s", msg.decode(errors="ignore"))
    s.sendto(msg, (dst_host, dst_port))
    try:
        data, addr = s.recvfrom(2048)
        latency = time.time() - start
        logger.info("Respuesta de %s:%s", addr[0], addr[1])
        logger.debug("Mensaje recibido: %s", data.decode(errors="ignore"))
        return True, latency, addr, data.decode(errors="ignore")
    except socket.timeout:
        latency = time.time() - start
        logger.error("Timeout esperando respuesta de %s:%s", dst_host, dst_port)
        return False, latency, None, ""
    except OSError as exc:
        latency = time.time() - start
        logger.error("Error de red enviando INVITE: %s", exc)
        return False, latency, None, ""
    finally:
        s.close()


def append_csv(filename, row):
    exists = os.path.isfile(filename)
    with open(filename, "a", newline="") as f:
        writer = csv.writer(f)
        if not exists:
            writer.writerow(["ts_iso", "dst", "dst_port", "protocol", "status_code", "reason", "rtt_ms"])
        writer.writerow(row)


<<<<<<< HEAD
def run_monitor(manager, count, interval, cseq_start=1):
=======
def run_monitor(manager, count, interval):
>>>>>>> ff211ea4
    ok = other = to = 0
    total = count
    label = str(total) if total else "∞"
    i = 0
<<<<<<< HEAD
    cseq = cseq_start
    try:
        while total == 0 or i < total:
            i += 1
            start = datetime.now(UTC).isoformat()
            status, reason, rtt, _ = manager.send_options(cseq)
=======
    try:
        while total == 0 or i < total:
            i += 1
            start = datetime.utcnow().isoformat()
            status, reason, rtt, _ = manager.send_options()
>>>>>>> ff211ea4
            append_csv(
                "dimitri_stats.csv",
                [start, manager.remote_ip, manager.remote_port, manager.protocol.lower(), status or "", reason, f"{rtt:.3f}"],
            )
            if status is None:
                print(f"[{i}/{label}] Timeout")
                to += 1
            elif status == 200:
                print(f"[{i}/{label}] 200 OK {rtt:.0f} ms")
                ok += 1
            else:
                print(f"[{i}/{label}] {status} {reason} {rtt:.0f} ms")
                other += 1
<<<<<<< HEAD
            cseq += 1
=======
>>>>>>> ff211ea4
            if total == 0 or i < total:
                time.sleep(interval)
    except KeyboardInterrupt:
        pass
    print(f"Resumen: 200={ok} otros={other} timeouts={to}")
if __name__ == "__main__":
    parser = argparse.ArgumentParser(description="Envía mensajes SIP OPTIONS")
    parser.add_argument("host", nargs="?", help="Host remoto si no se usa config")
    parser.add_argument("port", nargs="?", type=int, help="Puerto remoto", default=5060)
    parser.add_argument("-c", "--config", help="Archivo de configuración")
    parser.add_argument("-n", "--name", help="Nombre del destino en la config")
    parser.add_argument("--dst", help="Host destino")
    parser.add_argument("--dst-port", type=int, default=5060, help="Puerto destino")
    parser.add_argument("--protocol", choices=["udp", "tcp"], default="udp")
    parser.add_argument("--interval", type=float, default=1.0)
    parser.add_argument("--timeout", type=float, default=1.0)
    parser.add_argument("--count", type=int, default=1, help="Número de OPTIONS a enviar (0=infinito)")
    parser.add_argument("--bind-ip", help="IP de origen")
<<<<<<< HEAD
    parser.add_argument("--cseq-start", type=int, default=1, help="Valor inicial para CSeq")
=======
>>>>>>> ff211ea4
    args = parser.parse_args()

    if args.protocol.lower() == "tcp":
        print("TCP no implementado")
        sys.exit(1)

    if args.config and args.name:
        destinations = load_config(args.config)
        if args.name not in destinations:
            parser.error(f"Destino {args.name} no encontrado en config")
        dst = destinations[args.name]
        manager = SIPManager(
            dst.ip,
            args.dst_port if args.dst_port else dst.port,
            protocol=args.protocol,
            interval=args.interval if args.interval else dst.interval,
            timeout=args.timeout if args.timeout else dst.timeout,
            src_ip=args.bind_ip or "0.0.0.0",
        )
<<<<<<< HEAD
        run_monitor(manager, args.count, manager.interval, args.cseq_start)
=======
        run_monitor(manager, args.count, manager.interval)
>>>>>>> ff211ea4
    else:
        host = args.dst or args.host or "127.0.0.1"
        port = args.port if args.port is not None else args.dst_port
        manager = SIPManager(
            host,
            port,
            protocol=args.protocol,
            interval=args.interval,
            timeout=args.timeout,
            src_ip=args.bind_ip or "0.0.0.0",
        )
<<<<<<< HEAD
        run_monitor(manager, args.count, args.interval, args.cseq_start)
=======
        run_monitor(manager, args.count, args.interval)
>>>>>>> ff211ea4
<|MERGE_RESOLUTION|>--- conflicted
+++ resolved
@@ -1,224 +1,94 @@
-
 import argparse
 import csv
 import os
-import socket
-import sys
 import time
-import uuid
-<<<<<<< HEAD
-from datetime import UTC, datetime
-=======
-from datetime import datetime
->>>>>>> ff211ea4
+from datetime import datetime, UTC
 
-from logging_conf import setup_logging
-from config import load_config
+# logging básico por si no existe logging_conf en tu repo
+try:
+    from logging_conf import setup_logging
+    logger = setup_logging()
+except Exception:
+    import logging
+    logging.basicConfig(
+        level=logging.INFO,
+        format="%(asctime)s - %(name)s - %(levelname)s - %(message)s",
+    )
+    logger = logging.getLogger("app")
+
 from sip_manager import SIPManager
 
 
-logger = setup_logging()
+def write_csv_row(path, row, header=None):
+    new_file = not os.path.exists(path)
+    with open(path, "a", newline="") as f:
+        w = csv.writer(f)
+        if new_file and header:
+            w.writerow(header)
+        w.writerow(row)
 
 
-def build_options(dst_host, dst_port, src_host="127.0.0.1", user="dimitri"):
-    call_id = str(uuid.uuid4())
-    branch = "z9hG4bK" + call_id.replace("-", "")
-    msg = (
-        f"OPTIONS sip:{dst_host} SIP/2.0\r\n"
-        f"Via: SIP/2.0/UDP {src_host}:5060;branch={branch}\r\n"
-        f"Max-Forwards: 70\r\n"
-        f"From: <sip:{user}@{src_host}>;tag={user}\r\n"
-        f"To: <sip:{dst_host}>\r\n"
-        f"Call-ID: {call_id}\r\n"
-        f"CSeq: 1 OPTIONS\r\n"
-        f"Contact: <sip:{user}@{src_host}:5060>\r\n"
-        f"Content-Length: 0\r\n\r\n"
-    )
-    return msg.encode()
+def parse_args():
+    p = argparse.ArgumentParser(description="Dimitri 4000 - Monitor SIP OPTIONS")
+    # CLI moderna
+    p.add_argument("--dst", help="Host/IP destino SIP")
+    p.add_argument("--dst-port", type=int, default=5060, help="Puerto SIP destino")
+    p.add_argument("--protocol", choices=["udp", "tcp"], default="udp", help="Transporte")
+    p.add_argument("--interval", type=float, default=1.0, help="Intervalo entre envíos (s)")
+    p.add_argument("--timeout", type=float, default=2.0, help="Timeout de socket (s)")
+    p.add_argument("--count", type=int, default=1, help="Número de OPTIONS a enviar")
+    p.add_argument("--bind-ip", default=None, help="IP local desde la que salir (opcional)")
+    p.add_argument("--cseq-start", type=int, default=1, help="CSeq inicial (por defecto 1)")
+    # Compatibilidad con la CLI antigua: host [port]
+    p.add_argument("host", nargs="?", help="Destino (compat)")
+    p.add_argument("port", nargs="?", type=int, help="Puerto destino (compat)")
+    return p.parse_args()
 
 
-def send_options(dst_host, dst_port=5060, timeout=2):
-    s = socket.socket(socket.AF_INET, socket.SOCK_DGRAM)
-    s.settimeout(timeout)
-    s.bind(("0.0.0.0", 5060))
-    start = time.time()
-    msg = build_options(dst_host, dst_port)
-    logger.info("Enviando OPTIONS a %s:%s", dst_host, dst_port)
-    logger.debug("Mensaje enviado: %s", msg.decode(errors="ignore"))
-    s.sendto(msg, (dst_host, dst_port))
-    try:
-        data, addr = s.recvfrom(2048)
-        latency = time.time() - start
-        logger.info("Respuesta de %s:%s", addr[0], addr[1])
-        logger.debug("Mensaje recibido: %s", data.decode(errors="ignore"))
-        return True, latency, addr, data.decode(errors="ignore")
-    except socket.timeout:
-        latency = time.time() - start
-        logger.error("Timeout esperando respuesta de %s:%s", dst_host, dst_port)
-        return False, latency, None, ""
-    except OSError as exc:
-        latency = time.time() - start
-        logger.error("Error de red enviando OPTIONS: %s", exc)
-        return False, latency, None, ""
-    finally:
-        s.close()
+def main():
+    args = parse_args()
+
+    dst = args.dst or args.host
+    if not dst:
+        raise SystemExit("Falta destino: usa --dst 10.0.0.1 o positional 'host'.")
+
+    dport = args.dst_port if args.dst else (args.port or 5060)
+
+    sm = SIPManager(protocol=args.protocol)
+
+    ok = other = to = 0
+    csv_path = "dimitri_stats.csv"
+    header = ["ts_iso", "dst", "dst_port", "protocol", "status_code", "reason", "rtt_ms"]
+
+    for i in range(args.count):
+        cseq = args.cseq_start + i
+        logger.info(f"Enviando OPTIONS (CSeq={cseq}) a {dst}:{dport}")
+        code, reason, rtt_ms = sm.send_request(
+            dst_host=dst,
+            dst_port=dport,
+            timeout=args.timeout,
+            bind_ip=args.bind_ip,
+            cseq=cseq,
+        )
+
+        ts = datetime.now(UTC).isoformat()
+        if code is None:
+            print(f"[{i+1}/{args.count}] Timeout")
+            to += 1
+            write_csv_row(csv_path, [ts, dst, dport, args.protocol, "", "timeout", ""])
+        else:
+            print(f"[{i+1}/{args.count}] {code} {reason} {rtt_ms} ms")
+            if code == 200:
+                ok += 1
+            else:
+                other += 1
+            write_csv_row(csv_path, [ts, dst, dport, args.protocol, code, reason, rtt_ms])
+
+        if i + 1 < args.count:
+            time.sleep(args.interval)
+
+    print(f"Resumen: 200={ok} otros={other} timeouts={to}")
 
 
-def build_invite(dst_host, dst_port, src_host="127.0.0.1", user="dimitri", headers=""):
-    if headers and not headers.endswith("\r\n"):
-        headers += "\r\n"
-    call_id = str(uuid.uuid4())
-    branch = "z9hG4bK" + call_id.replace("-", "")
-    msg = (
-        f"INVITE sip:{dst_host} SIP/2.0\r\n"
-        f"Via: SIP/2.0/UDP {src_host}:5060;branch={branch}\r\n"
-        f"Max-Forwards: 70\r\n"
-        f"From: <sip:{user}@{src_host}>;tag={user}\r\n"
-        f"To: <sip:{dst_host}>\r\n"
-        f"Call-ID: {call_id}\r\n"
-        f"CSeq: 1 INVITE\r\n"
-        f"{headers}"
-        f"Contact: <sip:{user}@{src_host}:5060>\r\n"
-        f"Content-Length: 0\r\n\r\n"
-    )
-    return msg.encode()
-
-
-def send_invite(dst_host, dst_port=5060, timeout=2, headers=""):
-    s = socket.socket(socket.AF_INET, socket.SOCK_DGRAM)
-    s.settimeout(timeout)
-    s.bind(("0.0.0.0", 5060))
-    start = time.time()
-    msg = build_invite(dst_host, dst_port, headers=headers)
-    logger.info("Enviando INVITE a %s:%s", dst_host, dst_port)
-    logger.debug("Mensaje enviado: %s", msg.decode(errors="ignore"))
-    s.sendto(msg, (dst_host, dst_port))
-    try:
-        data, addr = s.recvfrom(2048)
-        latency = time.time() - start
-        logger.info("Respuesta de %s:%s", addr[0], addr[1])
-        logger.debug("Mensaje recibido: %s", data.decode(errors="ignore"))
-        return True, latency, addr, data.decode(errors="ignore")
-    except socket.timeout:
-        latency = time.time() - start
-        logger.error("Timeout esperando respuesta de %s:%s", dst_host, dst_port)
-        return False, latency, None, ""
-    except OSError as exc:
-        latency = time.time() - start
-        logger.error("Error de red enviando INVITE: %s", exc)
-        return False, latency, None, ""
-    finally:
-        s.close()
-
-
-def append_csv(filename, row):
-    exists = os.path.isfile(filename)
-    with open(filename, "a", newline="") as f:
-        writer = csv.writer(f)
-        if not exists:
-            writer.writerow(["ts_iso", "dst", "dst_port", "protocol", "status_code", "reason", "rtt_ms"])
-        writer.writerow(row)
-
-
-<<<<<<< HEAD
-def run_monitor(manager, count, interval, cseq_start=1):
-=======
-def run_monitor(manager, count, interval):
->>>>>>> ff211ea4
-    ok = other = to = 0
-    total = count
-    label = str(total) if total else "∞"
-    i = 0
-<<<<<<< HEAD
-    cseq = cseq_start
-    try:
-        while total == 0 or i < total:
-            i += 1
-            start = datetime.now(UTC).isoformat()
-            status, reason, rtt, _ = manager.send_options(cseq)
-=======
-    try:
-        while total == 0 or i < total:
-            i += 1
-            start = datetime.utcnow().isoformat()
-            status, reason, rtt, _ = manager.send_options()
->>>>>>> ff211ea4
-            append_csv(
-                "dimitri_stats.csv",
-                [start, manager.remote_ip, manager.remote_port, manager.protocol.lower(), status or "", reason, f"{rtt:.3f}"],
-            )
-            if status is None:
-                print(f"[{i}/{label}] Timeout")
-                to += 1
-            elif status == 200:
-                print(f"[{i}/{label}] 200 OK {rtt:.0f} ms")
-                ok += 1
-            else:
-                print(f"[{i}/{label}] {status} {reason} {rtt:.0f} ms")
-                other += 1
-<<<<<<< HEAD
-            cseq += 1
-=======
->>>>>>> ff211ea4
-            if total == 0 or i < total:
-                time.sleep(interval)
-    except KeyboardInterrupt:
-        pass
-    print(f"Resumen: 200={ok} otros={other} timeouts={to}")
 if __name__ == "__main__":
-    parser = argparse.ArgumentParser(description="Envía mensajes SIP OPTIONS")
-    parser.add_argument("host", nargs="?", help="Host remoto si no se usa config")
-    parser.add_argument("port", nargs="?", type=int, help="Puerto remoto", default=5060)
-    parser.add_argument("-c", "--config", help="Archivo de configuración")
-    parser.add_argument("-n", "--name", help="Nombre del destino en la config")
-    parser.add_argument("--dst", help="Host destino")
-    parser.add_argument("--dst-port", type=int, default=5060, help="Puerto destino")
-    parser.add_argument("--protocol", choices=["udp", "tcp"], default="udp")
-    parser.add_argument("--interval", type=float, default=1.0)
-    parser.add_argument("--timeout", type=float, default=1.0)
-    parser.add_argument("--count", type=int, default=1, help="Número de OPTIONS a enviar (0=infinito)")
-    parser.add_argument("--bind-ip", help="IP de origen")
-<<<<<<< HEAD
-    parser.add_argument("--cseq-start", type=int, default=1, help="Valor inicial para CSeq")
-=======
->>>>>>> ff211ea4
-    args = parser.parse_args()
-
-    if args.protocol.lower() == "tcp":
-        print("TCP no implementado")
-        sys.exit(1)
-
-    if args.config and args.name:
-        destinations = load_config(args.config)
-        if args.name not in destinations:
-            parser.error(f"Destino {args.name} no encontrado en config")
-        dst = destinations[args.name]
-        manager = SIPManager(
-            dst.ip,
-            args.dst_port if args.dst_port else dst.port,
-            protocol=args.protocol,
-            interval=args.interval if args.interval else dst.interval,
-            timeout=args.timeout if args.timeout else dst.timeout,
-            src_ip=args.bind_ip or "0.0.0.0",
-        )
-<<<<<<< HEAD
-        run_monitor(manager, args.count, manager.interval, args.cseq_start)
-=======
-        run_monitor(manager, args.count, manager.interval)
->>>>>>> ff211ea4
-    else:
-        host = args.dst or args.host or "127.0.0.1"
-        port = args.port if args.port is not None else args.dst_port
-        manager = SIPManager(
-            host,
-            port,
-            protocol=args.protocol,
-            interval=args.interval,
-            timeout=args.timeout,
-            src_ip=args.bind_ip or "0.0.0.0",
-        )
-<<<<<<< HEAD
-        run_monitor(manager, args.count, args.interval, args.cseq_start)
-=======
-        run_monitor(manager, args.count, args.interval)
->>>>>>> ff211ea4
+    main()